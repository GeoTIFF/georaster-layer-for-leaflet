--- conflicted
+++ resolved
@@ -18,7 +18,7 @@
       } else if (options.georaster) {
         this.georasters = [options.georaster];
       } else {
-        throw new Error("You must initialize a GeoRasterLayer with a georaster or georasters value");
+        throw new Error('You must initialize a GeoRasterLayer with a georaster or georasters value');
       }
 
       /*
@@ -26,7 +26,7 @@
           We do this in order to increase speed.
       */
       const keys = ['pixelHeight', 'pixelWidth', 'projection', 'sourceType',
-        'xmin', 'xmax', 'ymin', 'ymax'];
+        'xmin', 'xmax', 'ymin', 'ymax', 'noDataValue'];
       if (this.georasters.length > 1) {
         keys.forEach(key => {
           if (this.same(this.georasters, key)) {
@@ -34,11 +34,11 @@
           } else {
             throw new Error('all GeoRasters must have the same ' + key);
           }
-        })
+        });
       } else if (this.georasters.length === 1) {
         keys.forEach(key => {
-          this[key] = this.georasters[0][key]
-        })
+          this[key] = this.georasters[0][key];
+        });
       }
 
       if (this.sourceType === 'url') {
@@ -54,6 +54,14 @@
 
       this.debugLevel = options.debugLevel;
       if (this.debugLevel >= 1) console.log('georaster:', options);
+
+      if (this.georasters.every(georaster => typeof georaster.values === 'object')) {
+        this.rasters= this.georasters.reduce((result, georaster) => {
+          result = result.concat(georaster.values);
+          return result;
+        }, []);
+        if (this.debugLevel > 1) console.log('this.rasters:', this.rasters);
+      }
 
       this.chroma = chroma;
       this.scale = chroma.scale();
@@ -73,7 +81,7 @@
       this.tileWidth = tileSize.x;
 
       if (this.georasters.length > 1 && !options.pixelValuesToColorFn) {
-        throw 'you must pass in a pixelValuesToColorFn if you are combining rasters'
+        throw 'you must pass in a pixelValuesToColorFn if you are combining rasters';
       }
 
       if (this.georasters.length === 1 && this.georasters[0].sourceType === 'url' && this.georasters[0].numberOfRasters === 1 && !options.pixelValuesToColorFn) {
@@ -152,7 +160,11 @@
     if (!Object.values(getValuesOptions).every(isFinite)) {
       console.error('getRasters failed because not all values are finite:', getValuesOptions);
     } else {
-      return Promise.all(this.georasters.map(georaster => georaster.getValues(getValuesOptions)));
+      return Promise.all(this.georasters.map(georaster => georaster.getValues(getValuesOptions)))
+        .then(valuesByGeoRaster => valuesByGeoRaster.reduce((result, values) => {
+          result = result.concat(values);
+          return result;
+        }, []));
     }
   },
 
@@ -224,7 +236,6 @@
           numberOfSamplesAcross, numberOfSamplesDown, ymax, xmin });
       }
 
-      const numGeoRasters = this.georasters.length;
       for (let h = 0; h < numberOfSamplesDown; h++) {
         const yCenterInMapPixels = tileNwPoint.y + (h + 0.5) * heightOfSampleInScreenPixels;
         const latWestPoint = L.point(tileNwPoint.x, yCenterInMapPixels);
@@ -250,10 +261,10 @@
               let values = null;
               if (tileRasters) {
                 // get value from array specific to this tile
-                values = tileRasters.map(bands => bands.map(band => band[h][w]));
+                values = tileRasters.map(band => band[h][w]);
               } else if (rasters) {
                 // get value from array with data for entire raster
-                values = rasters.map(bands => bands.map(band => band[yInRasterPixels][xInRasterPixels]));
+                values = rasters.map(band => band[yInRasterPixels][xInRasterPixels]);
               } else {
                 done('no rasters are available for, so skipping value generation');
                 return;
@@ -299,9 +310,8 @@
     if(this.options.pixelValuesToColorFn) {
       return this.options.pixelValuesToColorFn(values);
     } else {
-      const { noDataValue } = this.georasters[0];
       const numberOfValues = values.length;
-      const haveDataForAllBands = values.every(value => value !== undefined && value !== noDataValue);
+      const haveDataForAllBands = values.every(value => value !== undefined && value !== this.noDataValue);
       if (haveDataForAllBands) {
         if (numberOfValues == 1) {
           const { mins, ranges } = this.georasters[0];
@@ -317,18 +327,6 @@
     }
   },
 
-<<<<<<< HEAD
-  initBounds: function () {
-    const { xmin, xmax, ymin, ymax } = this;
-    if (this.debugLevel >= 1) console.log('georaster projection is', this.projection);
-    if (this.projection === 4326) {
-      if (this.debugLevel >= 1) console.log('georaster projection is 4326');
-      const minLatWest = L.latLng(ymin, xmin);
-      const maxLatEast = L.latLng(ymax, xmax);
-      this._bounds = L.latLngBounds(minLatWest, maxLatEast);
-    } else if (isUTM(this.projection)){
-      if (this.debugLevel >= 1) console.log('georaster projection is UTM');
-=======
   isSupportedProjection: function (projection) {
     return isUTM(projection) || PROJ4_SUPPORTED_PROJECTIONS.has(projection);
   },
@@ -336,28 +334,27 @@
   getProjectionString: function (projection) {
     if (isUTM(projection)) {
       return getProj4String(projection);
-    } 
+    }
     return `EPSG:${projection}`;
   },
 
   initBounds: function (georaster) {
-    const { projection, xmin, xmax, ymin, ymax } = georaster;
-    if (this.debugLevel >= 1) console.log('georaster projection is', projection);
+    const { debugLevel, projection, xmin, xmax, ymin, ymax } = this;
+    if (debugLevel >= 1) console.log('this.projection is', projection);
     if (projection === EPSG4326) {
-      if (this.debugLevel >= 1) console.log(`georaster projection is in ${EPSG4326}`);
+      if (debugLevel >= 1) console.log(`georaster projection is in ${EPSG4326}`);
       const minLatWest = L.latLng(ymin, xmin);
       const maxLatEast = L.latLng(ymax, xmax);
       this._bounds = L.latLngBounds(minLatWest, maxLatEast);
     } else if (this.isSupportedProjection(projection)) {
-      if (this.debugLevel >= 1) console.log('georaster projection is UTM or supported by proj4');
->>>>>>> 78630bc1
+      if (debugLevel >= 1) console.log('projection is UTM or supported by proj4');
       const bottomLeft = this.projector.forward({ x: xmin, y: ymin });
       const minLatWest = L.latLng(bottomLeft.y, bottomLeft.x);
       const topRight = this.projector.forward({ x: xmax, y: ymax });
       const maxLatEast = L.latLng(topRight.y, topRight.x);
       this._bounds = L.latLngBounds(minLatWest, maxLatEast);
     } else {
-      throw `georaster-layer-for-leaflet does not support rasters with the projection ${this.projection}`;
+      throw `georaster-layer-for-leaflet does not support rasters with the projection ${projection}`;
     }
 
     // these values are used so we don't try to sample outside of the raster
@@ -366,31 +363,20 @@
     this.maxLat = this._bounds.getNorth();
     this.minLat = this._bounds.getSouth();
   },
-<<<<<<< HEAD
 
   initProjector: function () {
-    if (isUTM(this.projection)) {
+    if (this.isSupportedProjection(this.projection)) {
       if (!proj4) {
         throw 'proj4 must be found in the global scope in order to load a raster that uses a UTM projection';
       }
-      this.projector = proj4(getProj4String(this.projection), 'EPSG:4326');
-=======
-  
-  initProjector: function (georaster) {
-    const { projection } = georaster;
-    if (this.isSupportedProjection(projection)) {
-      if (!proj4) {
-        throw 'proj4 must be found in the global scope in order to load a raster that uses a UTM projection';
-      }
-      this.projector = proj4(this.getProjectionString(georaster.projection), `EPSG:${EPSG4326}`);
->>>>>>> 78630bc1
+      this.projector = proj4(this.getProjectionString(this.projection), `EPSG:${EPSG4326}`);
       if (this.debugLevel >= 1) console.log('projector set');
-    } 
-  },
-
-  same(array, key) {
+    }
+  },
+
+  same (array, key) {
     return new Set(array.map(item => item[key])).size === 1;
-  }
+  },
 
 });
 
